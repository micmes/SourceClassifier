import os
from astropy.io import fits
from astropy.table import Table
import astropy.coordinates as coord
import astropy.units as u
from matplotlib import pyplot as plt
import seaborn as sns
import numpy as np
from pandas.api.types import is_numeric_dtype, is_string_dtype
import pandas as pd
from sklearn.tree import DecisionTreeClassifier
from sklearn.model_selection import train_test_split, learning_curve
from sklearn import metrics
from collections import Counter
import warnings
import logging
logging.basicConfig(level=logging.INFO)
# requires setup.sh to run
source_root = os.environ["SOURCE_ROOT"]
output_path = source_root + '/output'


def show_plot(savefig=False, title='Title'):
  """
  Shows the plot or saves the figure in the output folder. This function is always called
  when we make a plot. 

  :param savefig: if True, save the figure in the output directory
  :param title: title of the plot
  """
  if savefig:
    # create dir if it doesn't exist
    if not os.path.isdir(output_path):
      os.makedirs(output_path)
    plt.savefig(output_path + '/' + title + '.png')
    logging.info('Image saved in SourceClassifier/output.')
  else:
    plt.show()

def geometric_mean(func):

  def wrapper(self, colname, **kwargs):
    if len(colname) == 2:
      logging.info('2 columns detected. Evaluating geometric mean..')
      col1, col2 = self.df[colname].values.T
      g = np.sqrt(col1 * col2)
      self.df['TEMP'] = g
      func(self, 'TEMP', **kwargs)
    else:
      func(self, colname, **kwargs)
    return
  return wrapper

class Fermi_Dataset:
  """
  Class capable to perform data analysis and to visualize the given dataset in a graphical fashion.
  The constructer takes a DataFrame as an argument. 
  The Fermi_Dataset class is targeted at the 4FGL forth source catalog: all the column names are 
  those of the 4FGL. We therefore suggest to take a look at the following link <https://arxiv.org/abs/1902.10045>
  in order to get familiar with the data.
  """

  def __init__(self, data):
    """
    Constructor.

    :param data:  pandas dataframe containing the data
    """
    self._df = data


  @property
  def df(self):
    """
    DataFrame which contains the Fermi data.
    """
    return self._df


  def filtering(self, df_condition):
    """
    Selects dataframe rows based on df_condition. Returns an object with the filtered data.

    :param df_condition: The condition based on which you filter the dataframe.
                          Make sure that the condition is written conformly to the pandas module, as follows:
                          Fermi_Dataset_Instance.df['Column_Name'] ><= value
    """
    try:
      return Fermi_Dataset(self._df[df_condition])
    except Exception as e:
      print('Oops! Give me a valid condition', e)
      raise


  def clean_column(self, col):
    """
    Removes extra spaces and lowers all the characters in the CLASS1 column of the dataframe.
    The empty rows are replaced with _unassociated_.
    This operation is useful for plots, when we don't need to distinguish between associated and identified sources(in CAPS).
    """
    if is_string_dtype(self._df[col]):
      #self._df[col] = self._df[col].apply(lambda x: x.strip().lower())
      #self._df[col] = self._df[col].replace('', 'unidentified')
      self._df = self._df.assign(CLASS1=self._df['CLASS1'].apply(lambda x: x.strip().lower()))
      self._df['CLASS1'] = self._df['CLASS1'].replace('', 'unassociated')
      logging.info('Column cleaned successfully.')
    else:
      logging.info('Column is numeric type: no cleaning required. Proceeding')
    return Fermi_Dataset(self._df)



  def remove_nan_rows(self, col):
    """
    Given the column name, remove the rows of the dataframe where the values of that column are NaN.

    :param col: name of the column to clean
    """
    try:
      self._df = self._df.dropna(subset=[col])
      logging.info('Cleaned NaN rows.')
      return Fermi_Dataset(self._df)
    except KeyError as e:
      print('Oops! Seems like you got the column name {} wrong. To see column names, type print(Obj.df.columns)'.format(e))
      raise

  @geometric_mean
  def source_hist(self, colname, title='Histogram', xlabel='x',
          ylabel='y', savefig=False, xlog=False, ylog=False, **kwargs):
    """
    This method provides a histogram plot given a single array in
    input. Most of the features are inherited from the matplotlib hist
    function.

    :param colname:  The name of the column to plot (str)
    :param filter:  Boolean value. If true, plot data from filtered_df
    :param title:  the title of the histogram shown in the plot (str)
    :param xlabel:  x label shown in the plot (str)
    :param ylabel:  y label shown in the plot (str)
    :param savefig:  choose whether to save the fig or not
    :param xlog: if True, set xscale to log
    :param ylog: if True, set yscale to log
    :param kwargs:  other parameters are passed to matplotlib.pyplot.hist
    module (str)
    """
    assert colname in self._df.columns, 'Column name not valid. To see column names, try print(Obj.df.columns) .'
    logging.info('Preparing the histogram...')

    plt.figure()
    plt.hist(self.df[colname], **kwargs)
    plt.title(title)
    plt.xlabel(xlabel)
    plt.ylabel(ylabel)

    if xlog:
      plt.xscale('log')
    if ylog:
      plt.yscale('log')

    logging.info('Histogram ready to be shown or saved!')
    show_plot(savefig=savefig, title=title)


  def dist_models(self, title='Distribution of Spectral Models', savefig=False, **kwargs):
    """
    Plots the bar chart of the 3 models of the sources.

    :param title: title of the plot
    :param savefig: if True, save figure in output directory
    :param kwargs: kwargs of matplotlib.pyplot.bar
    """
    y_pos = np.arange(3)
    objects= ('PowerLaw', 'LogParabola', 'PLSuperExpCutoff')
    logging.info('Counting the spectral models...')
    occurences = self.df['SpectrumType'].value_counts()

    logging.info('Preparing the chart plot...')
    plt.figure()
    plt.bar(y_pos, occurences, align='center', **kwargs)
    plt.xticks(y_pos, objects)
    plt.title(title)
    plt.ylabel('Number of sources')

    logging.info('Distribution of models ready to be shown or saved!')
    show_plot(savefig=savefig, title=title)


  def plot_spectral_param(self, title='Spectral Parameters', savefig=False, **kwargs):
    """
    Plot the spectral parameters of the sources.

    :param title:  title of the plot
    :param savefig:  choose whether to save the fig or not (in the output folder)
    :param kwargs:  set the points parameters according to 'matplotlib.pyplot.scatter' module
    """
    self.clean_column('CLASS1')

    logging.info('Preparing data for the plot...')
    data1 = self._df[['PLEC_Index', 'PLEC_Expfactor', 'CLASS1']]
    data2 = self._df[['LP_Index', 'LP_beta', 'CLASS1']]

    logging.info('Preparing the plot...')
    fig, (ax1, ax2) = plt.subplots(1, 2)
    sns.scatterplot(x='PLEC_Index', y='PLEC_Expfactor', hue='CLASS1', data=data1, ax=ax1)
    sns.scatterplot(x='LP_Index', y='LP_beta', hue='CLASS1', data=data2, ax=ax2)

    ax1.legend().set_visible(False)
    ax2.legend(bbox_to_anchor=(1.05, 1), loc=2, borderaxespad=0.)
    plt.tight_layout()

    logging.info('Spectral parameters plot ready to be shown or saved!')
    show_plot(savefig=savefig, title=title)


  def dist_variability(self, title='Distribution of the variability index', savefig=False, **kwargs):
    """
    Plot the distribution of the variability index for the sources.

    :param title: title of the plot
    :param savefig: if True, save figure in the output directory
    :param kwargs: kwargs of matplotlib.pyplot.hist module
    """
    self.remove_nan_rows('Variability_Index')

    self.source_hist(colname='Variability_Index', title=title, xlabel='Variability Index',
                      ylabel='Number of sources', savefig=savefig, xlog=True, ylog=True,
                      range=(0,500), bins=200, histtype='step')

  def compare_variability(self, title='Comparison of Varibility index for 2 month intervals and that for 12 months',
                          savefig=False, **kwargs):
    """
    Plot Variability Index 2 month vs Variability Index 12 month.

    :param title: title of the plot
    :param savefig: if True, save figure in the output directory
    :param kwargs: kwargs of matplotlib.pyplot.scatter module
    """
    logging.info('Preparing data for variability plot...')
    x = self._df['Variability_Index']
    y = self._df['Variability2_Index']

    logging.info('Preparing the variability plot...')
    plt.figure()
    plt.scatter(x, y, marker='+', **kwargs)
    plt.xscale('log')
    plt.yscale('log')
    plt.xlabel('12 month')
    plt.ylabel('2 month')

    logging.info('Variability plot ready to be shown or saved!')
    show_plot(savefig=savefig, title=title)

  def galactic_map(self, coord_type='equatorial', title='Galactic_Map',
           savefig=False, color=None, **kwargs):
    """
    Plot a galactic map given sources. We're assuming that the right
    ascension and the declination columns are labeled by 'RAJ2000' and
    'DEJ2000' respectively, or 'GLAT' and 'GLON' in case galactic
    coordinates are requested.


    :param coord_type:  type of the given coordinates. String values are admitted:
                        'equatorial' (default) or 'galactic'.

    :param title: the title of the histogram shown in the plot (string type)
    :param savefig: choose whether to save the fig or not (in the output directory)
    :param color: the name of the column to color the points. If string
                  value, the axes will be drawn with 'seaborn.scatterplot' module,
                  while if the column is numeric type 'matplotlib.pyplot.scatter' will
                  take its place. (NOT totally working yet!)
    :param **kwargs: other parameters passed directly to
                    'seaborn.scatterplot' or 'matplotlib.pyplot.scatter' depending on the
                    case (see color parameter).
    """
    logging.info('Sanity check for the map...')
    assert color in self._df.columns, 'Color not valid. To see column names, type print(Obj.df.columns) .'
    assert (coord_type == 'equatorial' or coord_type == 'galactic'), 'Use only equatorial or galactic coordinates, please!'

    logging.info('Preparing data for the map...')
    color_label = color

    # clean color column
    temp_df = self.clean_column(color_label).df

    if coord_type == 'equatorial':
      lon_label = 'RAJ2000'
      lat_label = 'DEJ2000'
    if coord_type == 'galactic':
      lon_label = 'GLON'
      lat_label = 'GLAT'

    lon = temp_df[lon_label]
    lat = temp_df[lat_label]
    col = temp_df[color_label]

    # convert deg values to RA
    lon = coord.Angle(lon * u.degree)
    lon = lon.wrap_at(180 * u.degree).radian
    lat = coord.Angle(lat * u.degree).radian

    # build dataframe
    coord_df = pd.DataFrame({lon_label:lon, lat_label:lat, color_label:col})

    logging.info('Preparing the map...')
    fig, ax = plt.subplots(1, 1)
    ax = plt.axes(projection='mollweide')
    ax.grid(b=True)

    #if values are discrete, then plot a legend
    if color == 'CLASS1':
      sns.scatterplot(x=lon_label, y=lat_label, hue=color_label,
              data=coord_df, **kwargs)
      #ax.set_position(pos = [0.15, 0.2, 0.6, 0.6])
      ax.legend(loc='lower center', ncol=6)
    # else plot a colorbar
    elif color in self._df.columns and is_numeric_dtype(self._df[color_label]):
      scat = ax.scatter(lon, lat, c=col.tolist(), **kwargs)
      ax.set_xlabel(lon_label)
      ax.set_ylabel(lat_label)
      cbar = fig.colorbar(scat)
      cbar.set_label(color_label)
    # else draw with no colors
    else:
      if color is not None:
        # raise warning
        warnings.warn('Not valid value for color column!')
      ax.scatter(lon, lat, **kwargs)
    ax.set_title(title)

    logging.info('Map ready to be shown or saved!')
    show_plot(savefig=savefig, title=title)


  def classifier(self, predict_unassociated=False):
    """
    Generates a Decision Tree with the purpose to classify the unassociated sources of the catalog. 
    The categories of the sources are in the CLASS1 column. First, we map each category to a integer (integer encoding).
    Then, we divide the columns in feature (independent) variables and target (dependent) variables.
    The target is simply the CLASS1 column. The features are the rest of the columns (except the ones containing strings).
    Since the Decision Tree cannot operate with NaN values, we filled them all with the mean value of the column
    to which that value belongs.
    
    The data that generates the Decision Tree is made up of all the sources except the unassociated ones. 
    Decision Trees tend to overfit so we reduced its size and complexity (pruning). Plus, we removed all
    the categories populated by less than 5 sources so to improve the algorithm.

    :param predict_unassociated: if True, predicts the category of the unassociated sources
    """
    self.clean_column('CLASS1')

    #Integer encoding
    self._df['CLASS1'] = self._df['CLASS1'].map({'agn': 0,'bcu': 1,'bin': 2,'bll': 3,'css': 4,
               'fsrq': 5, 'gal': 6,'glc': 7,'hmb': 8,'lmb': 9,'nlsy1': 10,
               'nov': 11,'psr': 12,'pwn': 13,'rdg': 14,'sbg': 15,'sey': 16,
               'sfr': 17,'snr': 18,'spp': 19, 'ssrq': 20, 'unassociated': 21, 'unk': 22})

    #Remove categories that aren't very populated to make a better algorithm
    df_filtered = self._df.query('CLASS1 != 4 & CLASS1 != 6 & CLASS1 != 17 & CLASS1 != 20 & CLASS1 != 9 & CLASS1 != 2  & CLASS1 != 16 & CLASS1 != 11')
    logging.info('Underpopulated classes removed.')

    y = df_filtered['CLASS1'][df_filtered['CLASS1'] != 21]   #Target: the source category. we exclude the unassociated sources,
                                                             #because we will predict them based on the decision tree
    X = df_filtered[df_filtered['CLASS1'] != 21].select_dtypes(exclude='object')    #Features
    X = X.fillna(X.mean())     #replace missing data with the mean of the column
<<<<<<< HEAD
    
    # Create Decision Tree classifer 
    clf = DecisionTreeClassifier(criterion='gini', max_leaf_nodes=10, min_samples_leaf=5, max_depth=5)   #Limit depth (aka prune tree) to avoid overfitting 
=======

    #Split dataset in train set and test set
    X_train, X_test, y_train, y_test = train_test_split(X, y, test_size=0.8, random_state=1) # 80% training and 20% test
    logging.info('Split the dataset in training set and test set.')

    # Create Decision Tree classifer
    clf = DecisionTreeClassifier(criterion='gini', max_leaf_nodes=10, min_samples_leaf=5, max_depth=5)   #Limit depth (aka prune tree) to avoid overfitting
    clf = clf.fit(X_train, y_train)
>>>>>>> 4d758a62
    logging.info('Generated the Decision Tree Classifier.')

    # Generate learning curves (see tutorial https://www.dataquest.io/blog/learning-curves-machine-learning/)
    train_sizes, train_scores, validation_scores = learning_curve(estimator = clf,
                                                                  n_jobs = -1,
                                                                  X = X,
                                                                  y = y, cv = 5, shuffle=True,
                                                                  train_sizes = np.linspace(1, 1000, dtype=int),
                                                                  scoring = 'accuracy')
    train_scores_mean = train_scores.mean(axis=1)
    validation_scores_mean = validation_scores.mean(axis=1)

    clf = clf.fit(X, y)
    y_pred = clf.predict(X)

    print("Accuracy:", metrics.accuracy_score(y, y_pred))     # Model Accuracy

    # Plot Learning curves
    logging.info('Started plotting the learning curves...')
    plt.style.use('seaborn')
    plt.plot(train_sizes, train_scores_mean, label = 'Training error')
    plt.plot(train_sizes, validation_scores_mean, label = 'Validation error')
    plt.ylabel('Accuracy', fontsize = 14)
    plt.xlabel('Training set size', fontsize = 14)
    plt.title('Learning curves', fontsize = 18, y = 1.03)
    plt.legend()
    plt.savefig(output_path + '/' + 'Learning curves' + '.png')
    logging.info('See output folder for the learning curves!')

    if predict_unassociated:
      X_unassociated = self._df[self._df['CLASS1'] == 21].select_dtypes(exclude='object')
      X_unassociated = X_unassociated.fillna(X.mean())
      y_pred_unass = clf.predict(X_unassociated)
      counter = Counter(y_pred_unass)
      print(counter)

if __name__ == '__main__':
  # import fits file
  data_path = os.environ["SOURCE_ROOT"] + '/data/gll_psc_v21.fit'

  try:  # does the file exist? If yes
    with fits.open(data_path) as hdul:
      main_fits = hdul[1].data
      extended_source_fits = hdul[2].data
  except OSError as e:
    print(e)

  t_astropy = Table(main_fits)
  te_astropy = Table(extended_source_fits)

  col1D = [col1D for col1D in t_astropy.colnames if len(t_astropy[col1D].shape) <= 1]
  data = t_astropy[col1D].to_pandas()
  data_4FGL = Fermi_Dataset(data)

  col1D = [col1D for col1D in te_astropy.colnames if len(te_astropy[col1D].shape) <= 1]
  data = te_astropy[col1D].to_pandas()
  extended_4FGL = Fermi_Dataset(data)

  # print some features
  print(data_4FGL.df.columns)
  print(data_4FGL.df['Conf_95_SemiMajor'].isnull().values.any())
  print(data_4FGL.df['GLAT'])
  print(extended_4FGL.df.columns)
<<<<<<< HEAD
  
  
  data_4FGL.classifier(True)
=======


  #data_4FGL.classifier()
  data_4FGL.source_hist(['Conf_95_SemiMajor','Conf_95_SemiMinor'], savefig=True, title='LOCH_error_radii', bins=50, range=(0,0.2))
>>>>>>> 4d758a62
'''
  # prove
  # data_4FGL.filtering(data_4FGL.df['CLASS1'].str.match('(psr)|(PSR)'))

  # LOCALIZATION GRAPHS
  # LOCM stands for galactic map localization plots; LOCH is referred to
  # histograms
  data_4FGL.galactic_map(coord_type='galactic', title='LOCM_all_sources', savefig=True,
               color='CLASS1', marker='.', s=50)
  c = data_4FGL._df['CLASS1']
  data_4FGL.filtering((c == 'psr') | (c == 'pwn')).galactic_map('galactic', title='LOCM_psr_pwn', savefig=True,
                                                                color='CLASS1', marker='.', s=50)
  data_4FGL.filtering(c == 'psr').source_hist('GLAT', savefig=True, title='LOCH_GLAT_psr', xlabel='GLAT', ylabel='Counts',
                                              bins=40, range=(-90,90))
  data_4FGL.filtering(c == 'pwn').source_hist('GLAT', savefig=True, title='LOCH_GLAT_pwn', xlabel='GLAT',
                                              ylabel='Counts', bins=40, range=(-90,90))
  # notice that here we're investigating another fits extension
  extended_4FGL.galactic_map('galactic', title='LOCM_extension', savefig=True, color='Model_SemiMajor', marker='.', s=70)
'''<|MERGE_RESOLUTION|>--- conflicted
+++ resolved
@@ -362,20 +362,9 @@
                                                              #because we will predict them based on the decision tree
     X = df_filtered[df_filtered['CLASS1'] != 21].select_dtypes(exclude='object')    #Features
     X = X.fillna(X.mean())     #replace missing data with the mean of the column
-<<<<<<< HEAD
     
     # Create Decision Tree classifer 
     clf = DecisionTreeClassifier(criterion='gini', max_leaf_nodes=10, min_samples_leaf=5, max_depth=5)   #Limit depth (aka prune tree) to avoid overfitting 
-=======
-
-    #Split dataset in train set and test set
-    X_train, X_test, y_train, y_test = train_test_split(X, y, test_size=0.8, random_state=1) # 80% training and 20% test
-    logging.info('Split the dataset in training set and test set.')
-
-    # Create Decision Tree classifer
-    clf = DecisionTreeClassifier(criterion='gini', max_leaf_nodes=10, min_samples_leaf=5, max_depth=5)   #Limit depth (aka prune tree) to avoid overfitting
-    clf = clf.fit(X_train, y_train)
->>>>>>> 4d758a62
     logging.info('Generated the Decision Tree Classifier.')
 
     # Generate learning curves (see tutorial https://www.dataquest.io/blog/learning-curves-machine-learning/)
@@ -439,16 +428,10 @@
   print(data_4FGL.df['Conf_95_SemiMajor'].isnull().values.any())
   print(data_4FGL.df['GLAT'])
   print(extended_4FGL.df.columns)
-<<<<<<< HEAD
-  
-  
-  data_4FGL.classifier(True)
-=======
-
-
-  #data_4FGL.classifier()
+
+
+  data_4FGL.classifier()
   data_4FGL.source_hist(['Conf_95_SemiMajor','Conf_95_SemiMinor'], savefig=True, title='LOCH_error_radii', bins=50, range=(0,0.2))
->>>>>>> 4d758a62
 '''
   # prove
   # data_4FGL.filtering(data_4FGL.df['CLASS1'].str.match('(psr)|(PSR)'))
