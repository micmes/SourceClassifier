import os
from astropy.io import fits
from astropy.table import Table
import astropy.coordinates as coord
import astropy.units as u
from matplotlib import pyplot as plt
import seaborn as sns
import numpy as np
<<<<<<< HEAD

=======
from pandas.api.types import is_numeric_dtype
import pandas as pd
>>>>>>> 8a82c034
# requires setup.sh to run
source_root = os.environ["SOURCE_ROOT"]
output_path = source_root + '/output'

class Fermi_Dataset:
	"""
    Class capable to perform data analysis and to visualize the given dataset in a graphical fashion.
    The Fermi_Dataset class is targeted at the 4FGL forth source catalog.
    """

	def __init__(self, data):
		"""
        Constructor.
        :data: pandas dataframe containing the data
        """
		self._df = data

	@property
	def df(self):
		return self._df

	def filtering(self, df_condition):
		"""
        Selects dataframe rows based on df_condition.
        """
		return Fermi_Dataset(self._df[df_condition])

<<<<<<< HEAD
  def columns(self):
    """
    Return column names.
    """
    return self._df.columns
  
  def clean_classes(self):
      """
      Removes extra spaces and lowers all the characters in the CLASS1 column of the dataframe.
      This operation is useful for plots, when we don't need to distinguish between associated and identified sources.
      """
      self._df = self._df.assign(CLASS1=self._df['CLASS1'].apply(lambda x: x.strip().lower()))
      return Fermi_Dataset(self._df)

  def clean_nan(self, col):
    #self._df = self._df.dropna(subset=[col])
    self._df = self._df.fillna(self._df.mean())
    return Fermi_Dataset(self._df)
    
  def show_plot(self, savefig=False, title='Title'):
    """
    Shows the plot or saves the figure in the output folder. This method is always called
    when we make a plot.
    """
    if savefig:
      # create dir if it doesn't exist
      if not os.path.isdir(output_path):
        os.makedirs(output_path)
      plt.savefig(output_path + '/' + title + '.png')
    else:
      plt.show()

  def source_hist(self, colname, title='Histogram', xlabel='x',
          ylabel='y', savefig=False, xlog=False, ylog=False, **kwargs):
    """
    This method provides a histogram plot given a single array in
    input. Most of the features are inherited from the matplotlib hist
    function.
    :colname: The name of the column to plot (str)
    :filter: Boolean value. If true, plot data from filtered_df
    :title: the title of the histogram shown in the plot (str)
    :xlabel: x label shown in the plot (str)
    :ylabel: y label shown in the plot (str)
    :savefig: choose whether to save the fig or not
    :kwargs: the same parameters of the plt.hist function (str)
    """
    plt.figure()
    plt.hist(self.df[colname], **kwargs)
    plt.title(title)
    plt.xlabel(xlabel)
    plt.ylabel(ylabel)

    if xlog:
      plt.xscale('log')
    if ylog:
      plt.yscale('log')

    self.show_plot(savefig=savefig, title=title)

  def galactic_map(self, coord_type='equatorial', title='Galactic Map', savefig=False, c=None,
           colorbar=False, **kwargs):
    """
    Plot a galactic map given sources. We're assuming that the right
    ascension and the declination columns are labeled by 'RAJ2000' and
    'DEJ2000' respectively.
    :coord_type: type of the given coordinates. String values are admitted:
    'equatorial' (default) or 'galactic'.
    :title:the title of the histogram shown in the plot (str)
    :savefig: choose whether to save the fig or not (in the output folder)
    :c: colours in the scatter plot. Every value that satisfies the
    'matplot.pyplot.scatter' conditions is accepted; in addition,
    string values that match the column names give a gradient according
    to values in the column itself.
    :kwargs: set the points parameters according to 'matplotlib.pyplot.scatter' module
    """

    d = self._df

    # check whether 'c' is a column name. If yes, use the values in
    # that column to color the scatter plot
    if c in self.columns():
      c = d[c]

    if coord_type == 'equatorial':
        lon = d['RAJ2000']
        lat = d['DEJ2000']
    if coord_type == 'galactic':
        lon = d['GLON']
        lat = d['GLAT']
    else:
        print('not valid') # to be corrected: raise an error

    lon = coord.Angle(lon * u.degree)
    lon = lon.wrap_at(180 * u.degree)
    lat = coord.Angle(lat * u.degree)

    fig = plt.figure(figsize=(8, 6))
    ax = fig.add_subplot(111, projection="mollweide")
    ax1 = ax.scatter(lon.radian, lat.radian, c=c, **kwargs)

    if colorbar:
      fig.colorbar(ax1)
    plt.title(title)

    self.show_plot(savefig=savefig, title=title)

  def dist_models(self, title='Distribution of Spectral Models', savefig=False, **kwargs):
    """
    Plots the bar chart of the 3 models of the sources.
    """
    y_pos = np.arange(3)
    objects= ('PowerLaw', 'LogParabola', 'PLSuperExpCutoff')
    occurences = self.df['SpectrumType'].value_counts()
    
    fig = plt.figure()
    plt.bar(y_pos, occurences, align='center', **kwargs)
    plt.xticks(y_pos, objects)
    plt.title(title)
    plt.ylabel('Number of sources')
    
    self.show_plot(savefig=savefig, title=title)
    
    
  def plot_spectral_param(self, title='Spectral Parameters', savefig=False, **kwargs):
      """
      Plot the spectral parameters of the sources.
      :title: title of the plot
      :savefig: choose whether to save the fig or not (in the output folder)
      :kwargs: set the points parameters according to 'matplotlib.pyplot.scatter' module
      """
      self.clean_classes()
      
      data1 = self._df[['PLEC_Index', 'PLEC_Expfactor', 'CLASS1']]
      data2 = self._df[['LP_Index', 'LP_beta', 'CLASS1']]
      
      fig, (ax1, ax2) = plt.subplots(1, 2)
      sns.scatterplot(x='PLEC_Index', y='PLEC_Expfactor', hue='CLASS1', data=data1, ax=ax1)
      sns.scatterplot(x='LP_Index', y='LP_beta', hue='CLASS1', data=data2, ax=ax2)

      ax1.legend().set_visible(False)
      ax2.legend(bbox_to_anchor=(1.05, 1), loc=2, borderaxespad=0.)
      plt.tight_layout()

      self.show_plot(savefig=savefig, title=title)

  def energyflux_map(self, title='Energy Flux map', savefig=False, **kwargs):
    """
    Plot the galactic map with the energy flux between 100 MeV and 100 GeV as gradient.
    """
    self.galactic_map(title=title, savefig=savefig, c='Energy_Flux100', colorbar=True)
    return
  
  def dist_variability(self, title='Distribution of the variability index', savefig=False, **kwargs):
    """
    Plot the distribution of the variability index for the sources.
    """
    self.clean_nan('Variability_Index')
    
    self.source_hist(colname='Variability_Index', title=title, xlabel='Variability Index',
                      ylabel='Number of sources', savefig=savefig, xlog=True, ylog=True,
                      range=(0,500), bins=200, histtype='step')
    
    
  def compare_variability(self, title='Comparison of Varibility index for 2 month intervals and that for 12 months',
                          savefig=False, **kwargs):
    """
    Plot Variability Index 2 month vs Variability Index 12 month.
    """
    x = self._df['Variability_Index']
    y = self._df['Variability2_Index']

    fig = plt.figure()
    plt.scatter(x, y, marker='+')
    plt.xscale('log')
    plt.yscale('log')
    plt.xlabel('12 month')
    plt.ylabel('2 month')

    self.show_plot(savefig=savefig, title=title)
=======
	def col(self, colname):
		"""
        Return the content of a given column.
        """
		return self._df[colname]

	def columns(self):
		"""
        Return column names.
        """
		return self._df.columns

	def clean_classes(self):
		"""
          Removes extra spaces and lowers all the characters in the CLASS1 column of the dataframe.
          This operation is useful for plots, when we don't need to distinguish between associated and identified sources.
          """
		self._df['CLASS1'] = self._df['CLASS1'].str.strip()
		self._df['CLASS1'] = self._df['CLASS1'].str.lower()
		self._df.replace('', np.nan, inplace=True)

		return Fermi_Dataset(self._df)

	def source_hist(self, colname, title='Histogram', xlabel='x',
					ylabel='y', savefig=False, xlog=False, ylog=False, **kwargs):
		"""
        This method provides a histogram plot given a single array in
        input. Most of the features are inherited from the matplotlib hist
        function.
        :colname: The name of the column to plot (str)
        :filter: Boolean value. If true, plot data from filtered_df
        :title: the title of the histogram shown in the plot (str)
        :xlabel: x label shown in the plot (str)
        :ylabel: y label shown in the plot (str)
        :savefig: choose whether to save the fig or not
        :kwargs: the same parameters of the plt.hist function (str)
        """
		plt.figure()
		plt.hist(self.df[colname], **kwargs)
		plt.title(title)
		plt.xlabel(xlabel)
		plt.ylabel(ylabel)

		if xlog == True:
			plt.xscale('log')
		if ylog == True:
			plt.yscale('log')

		if savefig:
			# create dir if it doesn't exist
			if not os.path.isdir(output_path):
				os.makedirs(output_path)
			plt.savefig(output_path + '/' + title + '.png')
		else:
			plt.show()
		return

	def galactic_map(self, coord_type='equatorial', title='Galactic Map',
					 savefig=False, color=None, palette=None, marker='None',
					 alpha=None):
		"""
        Plot a galactic map given sources. We're assuming that the right
        ascension and the declination columns are labeled by 'RAJ2000' and
        'DEJ2000' respectively.
        :coord_type: type of the given coordinates. String values are admitted:
        'equatorial' (default) or 'galactic'.
        :title:the title of the histogram shown in the plot (str)
        :savefig: choose whether to save the fig or not (in the output folder)
        :color: the name of the column to color the points. It can be a
        numeric value or a string value.
        """

		self.clean_classes()

		# choose which type of coordinates i want to plot
		color_label = color
		if coord_type == 'equatorial':
			lon_label = 'RAJ2000'
			lat_label = 'DEJ2000'
		if coord_type == 'galactic':
			lon_label = 'GLON'
			lat_label = 'GLAT'
		else:
			print('not valid')  # to be corrected: raise an error
		lon = self._df[lon_label]
		lat = self._df[lat_label]
		col = self._df[color_label]

		# convert deg values to RA
		lon = coord.Angle(lon * u.degree)
		lon = lon.wrap_at(180 * u.degree).radian
		lat = coord.Angle(lat * u.degree).radian


		# build dataframe
		coord_df = pd.DataFrame({lon_label:lon, lat_label:lat, color_label:col})

		fig, ax = plt.subplots(1, 1)
		ax = plt.axes(projection='mollweide')
		ax.grid(b=True)

		#if values are discrete, than plot a legend
		if color == 'CLASS1':
			sns.scatterplot(x=lon_label, y=lat_label, hue=color_label,
							data=coord_df, ax=ax, palette=palette,
							markers=marker, alpha=alpha)
			ax.set_position(pos = [0.15, 0.2, 0.6, 0.6])
			ax.legend(loc='center left', bbox_to_anchor=(1.05, 0.5), prop={'size':9},
					  fancybox=True, shadow=True)
		# else plot a colorbar
		elif color in self.columns() and is_numeric_dtype(self._df[color_label]):
			scat = ax.scatter(lon, lat, c=col.tolist(), cmap=palette, marker=marker,
							  alpha=alpha)
			ax.set_xlabel(lon_label)
			ax.set_ylabel(lat_label)
			cbar = fig.colorbar(scat)
			cbar.set_label(color_label)
		# else draw with no colors
		else:
			if color is not None:
				print('Warning: not valid value for color column') #raise warning
			ax.scatter(lon, lat, marker=marker, alpha=alpha)

		ax.set_title(title)


		if savefig:
			# create dir if it doesn't exist
			if not os.path.isdir(output_path):
				os.makedirs(output_path)
			fig.savefig(output_path + '/' + title + '.png')
		else:
			fig.show()

		return

	def dist_models(self, title='Distribution of Spectral Models', savefig=False, **kwargs):
		"""
        Plots the bar chart of the 3 models of the sources.
        """
		y_pos = np.arange(3)
		objects = ('PowerLaw', 'LogParabola', 'PLSuperExpCutoff')
		occurences = self.df['SpectrumType'].value_counts()

		fig = plt.figure()
		plt.bar(y_pos, occurences, align='center', **kwargs)
		plt.xticks(y_pos, objects)
		plt.title(title)
		plt.ylabel('Number of sources')

		if savefig:
			# create dir if it doesn't exist
			if not os.path.isdir(output_path):
				os.makedirs(output_path)
			fig.savefig(output_path + '/' + title + '.png')
		else:
			fig.show()
		return

	def plot_spectral_param(self, title='Spectral Parameters', savefig=False, **kwargs):
		"""
        Plot the spectral parameters of the sources.
        :title: title of the plot
        :savefig: choose whether to save the fig or not (in the output folder)
        :kwargs: set the points parameters according to 'matplotlib.pyplot.scatter' module
        """
		self.clean_classes()

		data1 = self._df[['PLEC_Index', 'PLEC_Expfactor', 'CLASS1']]
		data2 = self._df[['LP_Index', 'LP_beta', 'CLASS1']]

		fig, (ax1, ax2) = plt.subplots(1, 2)
		sns.scatterplot(x='PLEC_Index', y='PLEC_Expfactor', hue='CLASS1', data=data1, ax=ax1)
		sns.scatterplot(x='LP_Index', y='LP_beta', hue='CLASS1', data=data2, ax=ax2)

		ax1.legend().set_visible(False)
		ax2.legend(bbox_to_anchor=(1.05, 1), loc=2, borderaxespad=0.)
		plt.tight_layout()

		if savefig:
			# create dir if it doesn't exist
			if not os.path.isdir(output_path):
				os.makedirs(output_path)
			fig.savefig(output_path + '/' + title + '.png')
		else:
			fig.show()
		return

	def energyflux_map(self, title='Energy Flux map', savefig=False, **kwargs):
		"""
        Plot the galactic map with the energy flux between 100 MeV and 100 GeV as gradient.
        """
		#self.galactic_map(title=title, savefig=savefig, c='Energy_Flux100', colorbar=True)

		return

	def dist_variability(self, title='Distribution of the variability index', savefig=False, **kwargs):
		"""
        Plot the distribution of the variability index for the sources.
        """
		self.source_hist(colname='Variability_Index', title=title, xlabel='Variability Index',
						 ylabel='Number of sources', savefig=savefig, xlog=True, ylog=True,
						 range=(0, 10000), bins=100, histtype='step')

	def compare_variability(self, title='Comparison of Varibility index for 2 month intervals and that for 12 months',
							savefig=False, **kwargs):
		"""
        Plot Variability Index 2 month vs Variability Index 12 month.
        """
		x = self._df['Variability_Index']
		y = self._df['Variability2_Index']

		fig = plt.figure()
		plt.scatter(x, y, marker='+')
		plt.xscale('log')
		plt.yscale('log')
		plt.xlabel('12 month')
		plt.ylabel('2 month')

		if savefig:
			# create dir if it doesn't exist
			if not os.path.isdir(output_path):
				os.makedirs(output_path)
			fig.savefig(output_path + '/' + title + '.png')
		else:
			fig.show()
		return

>>>>>>> 8a82c034

if __name__ == '__main__':
	# import fits file
	data_path = os.environ["SOURCE_ROOT"] + '/data/gll_psc_v21.fit'

	try:  # does the file exist? If yes
		with fits.open(data_path) as hdul:
			fits_data = hdul[1].data
	except OSError as e:
		print(e)

	t_astropy = Table(fits_data)

	col1D = [col1D for col1D in t_astropy.colnames if len(t_astropy[col1D].shape) <= 1]
	data = t_astropy[col1D].to_pandas()

	# define an istance
	data_4FGL = Fermi_Dataset(data)
	print(data_4FGL.df.columns)
	print(data_4FGL.df['GLON'])
	print(data_4FGL.df['GLAT'])

<<<<<<< HEAD
  # define an istance
  data_4FGL = Fermi_Dataset(data)
  print(data_4FGL.df.columns)
  print(data_4FGL.df['GLON'])
  print(data_4FGL.df['GLAT'])
  
  
  
  
  # prove
  #data_4FGL.filtering(data_4FGL.df['CLASS1'].str.match('(psr)|(PSR)'))
    
=======
	# prove
	# data_4FGL.filtering(data_4FGL.df['CLASS1'].str.match('(psr)|(PSR)'))

	# LOCALIZATION GRAPHS
	# all sources:
	data_4FGL.galactic_map(coord_type='galactic', title='All_sources',
						   c='CLASS1', savefig=True)
>>>>>>> 8a82c034
<|MERGE_RESOLUTION|>--- conflicted
+++ resolved
@@ -6,12 +6,8 @@
 from matplotlib import pyplot as plt
 import seaborn as sns
 import numpy as np
-<<<<<<< HEAD
-
-=======
 from pandas.api.types import is_numeric_dtype
 import pandas as pd
->>>>>>> 8a82c034
 # requires setup.sh to run
 source_root = os.environ["SOURCE_ROOT"]
 output_path = source_root + '/output'
@@ -32,19 +28,24 @@
 	@property
 	def df(self):
 		return self._df
+  
+  def col(self, colname):
+		"""
+        Return the content of a given column.
+        """
+		return self._df[colname]
+
+	def columns(self):
+		"""
+        Return column names.
+        """
+		return self._df.columns
 
 	def filtering(self, df_condition):
 		"""
         Selects dataframe rows based on df_condition.
         """
 		return Fermi_Dataset(self._df[df_condition])
-
-<<<<<<< HEAD
-  def columns(self):
-    """
-    Return column names.
-    """
-    return self._df.columns
   
   def clean_classes(self):
       """
@@ -99,53 +100,6 @@
 
     self.show_plot(savefig=savefig, title=title)
 
-  def galactic_map(self, coord_type='equatorial', title='Galactic Map', savefig=False, c=None,
-           colorbar=False, **kwargs):
-    """
-    Plot a galactic map given sources. We're assuming that the right
-    ascension and the declination columns are labeled by 'RAJ2000' and
-    'DEJ2000' respectively.
-    :coord_type: type of the given coordinates. String values are admitted:
-    'equatorial' (default) or 'galactic'.
-    :title:the title of the histogram shown in the plot (str)
-    :savefig: choose whether to save the fig or not (in the output folder)
-    :c: colours in the scatter plot. Every value that satisfies the
-    'matplot.pyplot.scatter' conditions is accepted; in addition,
-    string values that match the column names give a gradient according
-    to values in the column itself.
-    :kwargs: set the points parameters according to 'matplotlib.pyplot.scatter' module
-    """
-
-    d = self._df
-
-    # check whether 'c' is a column name. If yes, use the values in
-    # that column to color the scatter plot
-    if c in self.columns():
-      c = d[c]
-
-    if coord_type == 'equatorial':
-        lon = d['RAJ2000']
-        lat = d['DEJ2000']
-    if coord_type == 'galactic':
-        lon = d['GLON']
-        lat = d['GLAT']
-    else:
-        print('not valid') # to be corrected: raise an error
-
-    lon = coord.Angle(lon * u.degree)
-    lon = lon.wrap_at(180 * u.degree)
-    lat = coord.Angle(lat * u.degree)
-
-    fig = plt.figure(figsize=(8, 6))
-    ax = fig.add_subplot(111, projection="mollweide")
-    ax1 = ax.scatter(lon.radian, lat.radian, c=c, **kwargs)
-
-    if colorbar:
-      fig.colorbar(ax1)
-    plt.title(title)
-
-    self.show_plot(savefig=savefig, title=title)
-
   def dist_models(self, title='Distribution of Spectral Models', savefig=False, **kwargs):
     """
     Plots the bar chart of the 3 models of the sources.
@@ -161,7 +115,6 @@
     plt.ylabel('Number of sources')
     
     self.show_plot(savefig=savefig, title=title)
-    
     
   def plot_spectral_param(self, title='Spectral Parameters', savefig=False, **kwargs):
       """
@@ -202,7 +155,6 @@
                       ylabel='Number of sources', savefig=savefig, xlog=True, ylog=True,
                       range=(0,500), bins=200, histtype='step')
     
-    
   def compare_variability(self, title='Comparison of Varibility index for 2 month intervals and that for 12 months',
                           savefig=False, **kwargs):
     """
@@ -219,63 +171,6 @@
     plt.ylabel('2 month')
 
     self.show_plot(savefig=savefig, title=title)
-=======
-	def col(self, colname):
-		"""
-        Return the content of a given column.
-        """
-		return self._df[colname]
-
-	def columns(self):
-		"""
-        Return column names.
-        """
-		return self._df.columns
-
-	def clean_classes(self):
-		"""
-          Removes extra spaces and lowers all the characters in the CLASS1 column of the dataframe.
-          This operation is useful for plots, when we don't need to distinguish between associated and identified sources.
-          """
-		self._df['CLASS1'] = self._df['CLASS1'].str.strip()
-		self._df['CLASS1'] = self._df['CLASS1'].str.lower()
-		self._df.replace('', np.nan, inplace=True)
-
-		return Fermi_Dataset(self._df)
-
-	def source_hist(self, colname, title='Histogram', xlabel='x',
-					ylabel='y', savefig=False, xlog=False, ylog=False, **kwargs):
-		"""
-        This method provides a histogram plot given a single array in
-        input. Most of the features are inherited from the matplotlib hist
-        function.
-        :colname: The name of the column to plot (str)
-        :filter: Boolean value. If true, plot data from filtered_df
-        :title: the title of the histogram shown in the plot (str)
-        :xlabel: x label shown in the plot (str)
-        :ylabel: y label shown in the plot (str)
-        :savefig: choose whether to save the fig or not
-        :kwargs: the same parameters of the plt.hist function (str)
-        """
-		plt.figure()
-		plt.hist(self.df[colname], **kwargs)
-		plt.title(title)
-		plt.xlabel(xlabel)
-		plt.ylabel(ylabel)
-
-		if xlog == True:
-			plt.xscale('log')
-		if ylog == True:
-			plt.yscale('log')
-
-		if savefig:
-			# create dir if it doesn't exist
-			if not os.path.isdir(output_path):
-				os.makedirs(output_path)
-			plt.savefig(output_path + '/' + title + '.png')
-		else:
-			plt.show()
-		return
 
 	def galactic_map(self, coord_type='equatorial', title='Galactic Map',
 					 savefig=False, color=None, palette=None, marker='None',
@@ -346,109 +241,8 @@
 		ax.set_title(title)
 
 
-		if savefig:
-			# create dir if it doesn't exist
-			if not os.path.isdir(output_path):
-				os.makedirs(output_path)
-			fig.savefig(output_path + '/' + title + '.png')
-		else:
-			fig.show()
-
-		return
-
-	def dist_models(self, title='Distribution of Spectral Models', savefig=False, **kwargs):
-		"""
-        Plots the bar chart of the 3 models of the sources.
-        """
-		y_pos = np.arange(3)
-		objects = ('PowerLaw', 'LogParabola', 'PLSuperExpCutoff')
-		occurences = self.df['SpectrumType'].value_counts()
-
-		fig = plt.figure()
-		plt.bar(y_pos, occurences, align='center', **kwargs)
-		plt.xticks(y_pos, objects)
-		plt.title(title)
-		plt.ylabel('Number of sources')
-
-		if savefig:
-			# create dir if it doesn't exist
-			if not os.path.isdir(output_path):
-				os.makedirs(output_path)
-			fig.savefig(output_path + '/' + title + '.png')
-		else:
-			fig.show()
-		return
-
-	def plot_spectral_param(self, title='Spectral Parameters', savefig=False, **kwargs):
-		"""
-        Plot the spectral parameters of the sources.
-        :title: title of the plot
-        :savefig: choose whether to save the fig or not (in the output folder)
-        :kwargs: set the points parameters according to 'matplotlib.pyplot.scatter' module
-        """
-		self.clean_classes()
-
-		data1 = self._df[['PLEC_Index', 'PLEC_Expfactor', 'CLASS1']]
-		data2 = self._df[['LP_Index', 'LP_beta', 'CLASS1']]
-
-		fig, (ax1, ax2) = plt.subplots(1, 2)
-		sns.scatterplot(x='PLEC_Index', y='PLEC_Expfactor', hue='CLASS1', data=data1, ax=ax1)
-		sns.scatterplot(x='LP_Index', y='LP_beta', hue='CLASS1', data=data2, ax=ax2)
-
-		ax1.legend().set_visible(False)
-		ax2.legend(bbox_to_anchor=(1.05, 1), loc=2, borderaxespad=0.)
-		plt.tight_layout()
-
-		if savefig:
-			# create dir if it doesn't exist
-			if not os.path.isdir(output_path):
-				os.makedirs(output_path)
-			fig.savefig(output_path + '/' + title + '.png')
-		else:
-			fig.show()
-		return
-
-	def energyflux_map(self, title='Energy Flux map', savefig=False, **kwargs):
-		"""
-        Plot the galactic map with the energy flux between 100 MeV and 100 GeV as gradient.
-        """
-		#self.galactic_map(title=title, savefig=savefig, c='Energy_Flux100', colorbar=True)
-
-		return
-
-	def dist_variability(self, title='Distribution of the variability index', savefig=False, **kwargs):
-		"""
-        Plot the distribution of the variability index for the sources.
-        """
-		self.source_hist(colname='Variability_Index', title=title, xlabel='Variability Index',
-						 ylabel='Number of sources', savefig=savefig, xlog=True, ylog=True,
-						 range=(0, 10000), bins=100, histtype='step')
-
-	def compare_variability(self, title='Comparison of Varibility index for 2 month intervals and that for 12 months',
-							savefig=False, **kwargs):
-		"""
-        Plot Variability Index 2 month vs Variability Index 12 month.
-        """
-		x = self._df['Variability_Index']
-		y = self._df['Variability2_Index']
-
-		fig = plt.figure()
-		plt.scatter(x, y, marker='+')
-		plt.xscale('log')
-		plt.yscale('log')
-		plt.xlabel('12 month')
-		plt.ylabel('2 month')
-
-		if savefig:
-			# create dir if it doesn't exist
-			if not os.path.isdir(output_path):
-				os.makedirs(output_path)
-			fig.savefig(output_path + '/' + title + '.png')
-		else:
-			fig.show()
-		return
-
->>>>>>> 8a82c034
+		self.show_plot(savefig=savefig, title=title)
+
 
 if __name__ == '__main__':
 	# import fits file
@@ -471,25 +265,10 @@
 	print(data_4FGL.df['GLON'])
 	print(data_4FGL.df['GLAT'])
 
-<<<<<<< HEAD
-  # define an istance
-  data_4FGL = Fermi_Dataset(data)
-  print(data_4FGL.df.columns)
-  print(data_4FGL.df['GLON'])
-  print(data_4FGL.df['GLAT'])
-  
-  
-  
-  
-  # prove
-  #data_4FGL.filtering(data_4FGL.df['CLASS1'].str.match('(psr)|(PSR)'))
-    
-=======
 	# prove
 	# data_4FGL.filtering(data_4FGL.df['CLASS1'].str.match('(psr)|(PSR)'))
 
 	# LOCALIZATION GRAPHS
 	# all sources:
 	data_4FGL.galactic_map(coord_type='galactic', title='All_sources',
-						   c='CLASS1', savefig=True)
->>>>>>> 8a82c034
+						   c='CLASS1', savefig=True)