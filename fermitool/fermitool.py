--- conflicted
+++ resolved
@@ -8,13 +8,10 @@
 import numpy as np
 from pandas.api.types import is_numeric_dtype
 import pandas as pd
-<<<<<<< HEAD
 import warnings
 
-=======
 import logging
 logging.basicConfig(level=logging.INFO)
->>>>>>> 5c2fd2b6
 # requires setup.sh to run
 source_root = os.environ["SOURCE_ROOT"]
 output_path = source_root + '/output'
@@ -87,7 +84,7 @@
     self._df = self._df.assign(CLASS1=self._df['CLASS1'].apply(lambda x: x.strip().lower()))
     self._df['CLASS1'] = self._df['CLASS1'].replace('', 'unidentified')
     logging.info('Classes cleaned.')
-    
+
     return Fermi_Dataset(self._df)
 
 
@@ -187,7 +184,7 @@
     ax1.legend().set_visible(False)
     ax2.legend(bbox_to_anchor=(1.05, 1), loc=2, borderaxespad=0.)
     plt.tight_layout()
-    
+
     logging.info('Plot ready to be shown or saved!')
     show_plot(savefig=savefig, title=title)
 
@@ -228,7 +225,7 @@
     logging.info('Preparing data for variability plot...')
     x = self._df['Variability_Index']
     y = self._df['Variability2_Index']
-    
+
     logging.info('Preparing the variability plot...')
     plt.figure()
     plt.scatter(x, y, marker='+', **kwargs)
@@ -314,10 +311,7 @@
       ax.scatter(lon, lat, **kwargs)
     ax.set_title(title)
 
-<<<<<<< HEAD
-=======
     logging.info('Map ready to be shown or saved!')
->>>>>>> 5c2fd2b6
     show_plot(savefig=savefig, title=title)
 
 
